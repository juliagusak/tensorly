--- conflicted
+++ resolved
@@ -201,7 +201,7 @@
             # unfolded = unfold(tensor, mode)
             # kr_factors = khatri_rao(factors, skip_matrix=mode)
             # mttkrp = tl.dot(unfolded, kr_factors)
-<<<<<<< HEAD
+
             projected = tl.tenalg.multi_mode_dot(tensor, factors, skip=mode, transpose=True)
             ndims = tl.ndim(tensor)
             res = []
@@ -209,16 +209,6 @@
                 index = tuple([slice(None) if k == mode  else i for k in range(ndims)])
                 res.append(projected[index])
             mttkrp =  tl.stack(res, axis=-1)
-=======
-
-            mttkrp = tl.reshape(tensor, tl.shape(tensor) + (1,))
-            for i, f in enumerate(factors):
-                if i == mode:
-                    continue
-                a = int(i > mode)
-                f_shape = (1,)*a + (tl.shape(f)[0],) + (1,)*(tl.ndim(mttkrp)-2-a) + (tl.shape(f)[1],)
-                mttkrp = tl.sum(mttkrp*tl.reshape(f, f_shape), axis=a)
->>>>>>> 82063450
 
             if non_negative:
                 numerator = tl.clip(mttkrp, a_min=epsilon, a_max=None)
