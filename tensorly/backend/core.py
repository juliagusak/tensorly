--- conflicted
+++ resolved
@@ -686,83 +686,4 @@
             U = self.tensor(U, **ctx)
             S = self.tensor(S, **ctx)
             V = self.tensor(V, **ctx)
-<<<<<<< HEAD
-        return U, S, V
-
-    @staticmethod
-    def stack(arrays, axis=0):
-        """
-        Join a sequence of arrays along a new axis.
-        """
-        raise NotImplementedError
-
-def dispatch(method):
-    """Create a dispatched function from a generic backend method."""
-    name = method.__name__
-
-    def inner(*args, **kwargs):
-        backend = getattr(_STATE, 'backend', _DEFAULT_BACKEND)
-        return getattr(backend, name)(*args, **kwargs)
-
-    # We don't use `functools.wraps` here because some of the dispatched
-    # methods include the backend (`self`) as a parameter. Instead we manually
-    # copy over the needed information, and filter the signature for `self`.
-    for attr in ['__module__', '__name__', '__qualname__', '__doc__',
-                 '__annotations__']:
-        try:
-            setattr(inner, attr, getattr(method, attr))
-        except AttributeError:
-            pass
-
-    sig = inspect.signature(method)
-    if 'self' in sig.parameters:
-        parameters = [v for k, v in sig.parameters.items() if k != 'self']
-        sig = sig.replace(parameters=parameters)
-    inner.__signature__ = sig
-
-    return inner
-
-
-# Generic methods, exposed as part of the public API
-context = dispatch(Backend.context)
-tensor = dispatch(Backend.tensor)
-is_tensor = dispatch(Backend.is_tensor)
-shape = dispatch(Backend.shape)
-ndim = dispatch(Backend.ndim)
-to_numpy = dispatch(Backend.to_numpy)
-copy = dispatch(Backend.copy)
-concatenate = dispatch(Backend.concatenate)
-reshape = dispatch(Backend.reshape)
-transpose = dispatch(Backend.transpose)
-moveaxis = dispatch(Backend.moveaxis)
-arange = dispatch(Backend.arange)
-ones = dispatch(Backend.ones)
-zeros = dispatch(Backend.zeros)
-zeros_like = dispatch(Backend.zeros_like)
-eye = dispatch(Backend.eye)
-where = dispatch(Backend.where)
-clip = dispatch(Backend.clip)
-max = dispatch(Backend.max)
-min = dispatch(Backend.min)
-argmax = dispatch(Backend.argmax)
-argmin = dispatch(Backend.argmin)
-all = dispatch(Backend.all)
-mean = dispatch(Backend.mean)
-sum = dispatch(Backend.sum)
-prod = dispatch(Backend.prod)
-sign = dispatch(Backend.sign)
-abs = dispatch(Backend.abs)
-sqrt = dispatch(Backend.sqrt)
-norm = dispatch(Backend.norm)
-dot = dispatch(Backend.dot)
-kron = dispatch(Backend.kron)
-solve = dispatch(Backend.solve)
-qr = dispatch(Backend.qr)
-kr = dispatch(Backend.kr)
-partial_svd = dispatch(Backend.partial_svd)
-stack = dispatch(Backend.stack)
-
-_initialize_default_backend()
-=======
-        return U, S, V
->>>>>>> 2d56a42d
+        return U, S, V